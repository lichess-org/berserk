--- conflicted
+++ resolved
@@ -70,14 +70,9 @@
     createdAt = utils.datetime_from_millis
     wtime = utils.timedelta_from_millis
     btime = utils.timedelta_from_millis
-<<<<<<< HEAD
     winc = utils.timedelta_from_millis
     binc = utils.timedelta_from_millis
-=======
-    winc = utils.datetime_from_millis
-    binc = utils.datetime_from_millis
 
->>>>>>> 4c1a1ceb
 
 class Tournament(Model):
     startsAt = utils.datetime_from_str_or_millis
